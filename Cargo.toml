[package]
name = "ping4d"
version = "0.1.0"
authors = ["Capsule Developers <capsule-dev@googlegroups.com>"]
license = "Apache-2.0"
edition = "2018"
publish = false
readme = "README.md"
description = """
Ping4 daemon example.
"""

[[bin]]
name = "ping4d"
path = "src/main.rs"
doctest = false

[dependencies]
aes-gcm = "0.9.4"
anyhow = "1.0"
capsule = "0.1"
tracing = "0.1"
tracing-subscriber = "0.2"
strum = "0.21"
strum_macros = "0.21"
<<<<<<< HEAD
rand = "0.8.4"
=======
signatory = { version = "0.23.1", features = ["ed25519"] }
>>>>>>> c5f2e958
<|MERGE_RESOLUTION|>--- conflicted
+++ resolved
@@ -23,8 +23,5 @@
 tracing-subscriber = "0.2"
 strum = "0.21"
 strum_macros = "0.21"
-<<<<<<< HEAD
 rand = "0.8.4"
-=======
-signatory = { version = "0.23.1", features = ["ed25519"] }
->>>>>>> c5f2e958
+signatory = { version = "0.23.1", features = ["ed25519"] }