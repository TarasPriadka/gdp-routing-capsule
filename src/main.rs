--- conflicted
+++ resolved
@@ -104,18 +104,7 @@
     let name2 = "sw1";
     let name3 = "sw2";
 
-<<<<<<< HEAD
     let routes: &'static Routes = Box::leak(Box::new(load_routes()?));
-=======
-    let pipeline1 = rib_pipeline(false)?;
-    let pipeline3 = switch_pipeline(
-        store3,
-        Route {
-            ip: Ipv4Addr::new(10, 100, 1, 10),
-            mac: MacAddr::new(0x02, 0x00, 0x00, 0xFF, 0xFF, 0x00),
-        },
-    )?;
->>>>>>> ea721a82
 
     let (print_stats, history_map) = make_print_stats();
 
@@ -123,7 +112,7 @@
         .add_pipeline_to_port("eth1", move |q| {
             install_gdp_pipeline(
                 q.clone(),
-                rib_pipeline(routes),
+                rib_pipeline(false, routes),
                 Store::new(),
                 name1,
                 Some(Route {
@@ -173,19 +162,20 @@
     config: RuntimeConfig,
     mode: ProdMode,
     gdp_name: Option<GdpName>,
-    debug: bool 
+    debug: bool,
 ) -> Result<()> {
-    fn create_rib(_store: Store, routes: &'static Routes) -> impl GdpPipeline {
-        rib_pipeline(routes)
-    }
-
-    fn create_switch(store: Store, routes: &'static Routes) -> impl GdpPipeline {
+    fn create_rib(_store: Store, routes: &'static Routes, debug: bool) -> impl GdpPipeline {
+        rib_pipeline(debug, routes)
+    }
+
+    fn create_switch(store: Store, routes: &'static Routes, debug: bool) -> impl GdpPipeline {
         switch_pipeline(store, routes, routes.rib)
     }
 
     fn start<T: GdpPipeline + 'static>(
         config: RuntimeConfig,
         gdp_name: Option<GdpName>,
+        debug: bool,
         pipeline: fn(Store, &'static Routes) -> T,
     ) -> Result<()> {
         let node_addr = gdp_name.map(startup_route_lookup).flatten();
@@ -206,18 +196,8 @@
     }
 
     match mode {
-<<<<<<< HEAD
-        ProdMode::Router => start(config, gdp_name, create_rib),
-        ProdMode::Switch => start(config, gdp_name, create_switch),
-=======
-        ProdMode::Router => start(config, store, rib_pipeline(debug)?, node_addr),
-        ProdMode::Switch => start(
-            config,
-            store,
-            switch_pipeline(store, load_routes()?.rib)?,
-            node_addr,
-        ),
->>>>>>> ea721a82
+        ProdMode::Router => start(config, gdp_name, debug, create_rib),
+        ProdMode::Switch => start(config, gdp_name, debug, create_switch),
     }
 }
 
