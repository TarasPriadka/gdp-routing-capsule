/*
* Copyright 2019 Comcast Cable Communications Management, LLC
*
* Licensed under the Apache License, Version 2.0 (the "License");
* you may not use this file except in compliance with the License.
* You may obtain a copy of the License at
*
* http://www.apache.org/licenses/LICENSE-2.0
*
* Unless required by applicable law or agreed to in writing, software
* distributed under the License is distributed on an "AS IS" BASIS,
* WITHOUT WARRANTIES OR CONDITIONS OF ANY KIND, either express or implied.
* See the License for the specific language governing permissions and
* limitations under the License.
*
* SPDX-License-Identifier: Apache-2.0
*/

use crate::gdp::Gdp;
use crate::gdp::GdpAction;
use crate::kvs::Store;
use anyhow::Result;
use capsule::batch::{self, Batch, Pipeline, Poll};
use capsule::config::load_config;
<<<<<<< HEAD
=======
use capsule::debug;
>>>>>>> c7463f9b
use capsule::net::MacAddr;
use capsule::packets::ip::v4::Ipv4;
use capsule::packets::Udp;
use capsule::packets::{Ethernet, Packet};
use capsule::{Mbuf, PortQueue, Runtime};
use std::net::Ipv4Addr;
<<<<<<< HEAD
use tracing::{debug, Level};
=======
use tracing::Level;
>>>>>>> c7463f9b
use tracing_subscriber::fmt;

mod gdp;
mod kvs;

fn parse_ipv4_gdp(packet: &Mbuf, store: Store) -> Result<Gdp<Ipv4>> {
    // Parse packet
    let ethernet = packet.peek::<Ethernet>()?;
    let ipv4 = ethernet.peek::<Ipv4>()?;
    let udp = ipv4.peek::<Udp<Ipv4>>()?;
    let gdp = udp.peek::<Gdp<Ipv4>>()?;

    let payload = gdp
        .mbuf()
        .read_data_slice::<u8>(gdp.payload_offset(), gdp.payload_len())?;
    let payload = unsafe { payload.as_ref() };

    // Construct reply
    let reply = Mbuf::new()?;
    // Ethernet-frame level
    let mut reply = reply.push::<Ethernet>()?;
    match gdp.action()? {
        GdpAction::FPING => {
            // Forge PING based on MAC address in first
            // First 6 octets of payload
            let dst_mac = MacAddr::new(
                payload[0], payload[1], payload[2], payload[3], payload[4], payload[5],
            );
            debug!("Received FPING");
            debug!("Forging dst MAC to to: {:02X?}", dst_mac.octets());
            reply.set_src(ethernet.dst());
            reply.set_dst(dst_mac);
        }
        _ => {
            reply.set_src(ethernet.dst());
            reply.set_dst(ethernet.src());
        }
    }
    // IP Layer
    let mut reply = reply.push::<Ipv4>()?;
    reply.set_ttl(150);
    match gdp.action()? {
        GdpAction::FPING => {
            // Forge PING dst IP address based on indices [6,10)
            let dst_ip = Ipv4Addr::new(payload[6], payload[7], payload[8], payload[9]);
            debug!("Forging dst IP to: {:02X?}", dst_ip.octets());
            reply.set_src(ipv4.dst());
            reply.set_dst(dst_ip);
        }
        _ => {
            reply.set_src(ipv4.dst());
            reply.set_dst(ipv4.src());
        }
    }

    let mut reply = reply.push::<Udp<Ipv4>>()?;
    reply.set_src_port(udp.dst_port());
    reply.set_dst_port(udp.src_port());

    let mut reply = reply.push::<Gdp<Ipv4>>()?;

    // Reply based on action
    match gdp.action()? {
        GdpAction::FPING => {
            // FPING will cause the outgoing reply to be forwarded
            reply.set_action(GdpAction::PING);
        }
        GdpAction::PING => {
            println!("Received PING!");
            reply.set_action(GdpAction::PONG);
        }
        GdpAction::PONG => println!("Received PONG!"),
        _ => (),
    }

    // Side effects
    match gdp.action()? {
        GdpAction::NOOP => (),
        GdpAction::GET => {
            store
                .get(&gdp.key())
                .and_then(|value| Some(reply.set_value(value)));
        }
        GdpAction::PUT => store.put(gdp.key(), gdp.value()),
        _ => (),
    }
    let message = "This is the server: ".as_bytes();

    let offset = reply.payload_offset();
    reply
        .mbuf_mut()
        .extend(offset, message.len() + payload.len())?;
    reply.mbuf_mut().write_data_slice(offset, &message)?;
    reply
        .mbuf_mut()
        .write_data_slice(offset + message.len(), payload)?;

    reply.reconcile_all();

    debug!(?reply);
    let envelope = reply.envelope();
    debug!(?envelope);
    let envelope = envelope.envelope();
    debug!(?envelope);
    let envelope = envelope.envelope();
    debug!(?envelope);

    Ok(reply)
}

fn prep_packet(
    reply: Mbuf,
    src_mac: MacAddr,
    src_ip: Ipv4Addr,
    dst_mac: MacAddr,
    dst_ip: Ipv4Addr,
    _store: Store,
) -> Result<Gdp<Ipv4>> {
    let mut reply = reply.push::<Ethernet>()?;
    reply.set_src(src_mac);
    reply.set_dst(dst_mac);

    let mut reply = reply.push::<Ipv4>()?;
    reply.set_src(src_ip);
    reply.set_dst(dst_ip);

    let mut reply = reply.push::<Udp<Ipv4>>()?;
    reply.set_src_port(27182);
    reply.set_dst_port(27182);

    let mut reply = reply.push::<Gdp<Ipv4>>()?;

    let message = "Initial server outgoing!".as_bytes();

    let offset = reply.payload_offset();
    reply.mbuf_mut().extend(offset, message.len())?;
    reply.mbuf_mut().write_data_slice(offset, &message)?;

    reply.reconcile_all();

    debug!(?reply);
    let envelope = reply.envelope();
    debug!(?envelope);
    let envelope = envelope.envelope();
    debug!(?envelope);
    let envelope = envelope.envelope();
    debug!(?envelope);

    Ok(reply)
}

fn install_outgoing(q: &PortQueue, store: Store) -> () {
    let src_mac = q.mac_addr();
    batch::poll_fn(|| Mbuf::alloc_bulk(1).unwrap())
        .map(move |packet| {
            prep_packet(
                packet,
                src_mac,
                Ipv4Addr::new(10, 100, 1, 255),
                MacAddr::new(0x0a, 0x00, 0x27, 0x00, 0x00, 0x02),
                Ipv4Addr::new(10, 100, 1, 1),
                store.clone(),
            )
        })
        .send(q.clone())
        .run_once();
}

fn install(q: PortQueue, store: Store) -> impl Pipeline {
    install_outgoing(&q, store.clone());

    Poll::new(q.clone())
        .replace(move |packet| parse_ipv4_gdp(packet, store.clone()))
        .send(q)
}

fn main() -> Result<()> {
    let subscriber = fmt::Subscriber::builder()
        .with_max_level(Level::DEBUG)
        .finish();
    tracing::subscriber::set_global_default(subscriber)?;

    let config = load_config()?;

    let store1 = Store::new();
    let store2 = Store::new();

    Runtime::build(config)?
<<<<<<< HEAD
        .add_pipeline_to_port("eth1", move |q| install(q, store1.clone()))?
        .add_pipeline_to_port("eth2", move |q| install(q, store2.clone()))?
=======
        // .add_pipeline_to_port("eth1", move |q| install_outgoing(q, store.clone()))?
        .add_pipeline_to_port("eth1", move |q| install(q, store.clone()))?
>>>>>>> c7463f9b
        .execute()
}<|MERGE_RESOLUTION|>--- conflicted
+++ resolved
@@ -22,21 +22,13 @@
 use anyhow::Result;
 use capsule::batch::{self, Batch, Pipeline, Poll};
 use capsule::config::load_config;
-<<<<<<< HEAD
-=======
-use capsule::debug;
->>>>>>> c7463f9b
 use capsule::net::MacAddr;
 use capsule::packets::ip::v4::Ipv4;
 use capsule::packets::Udp;
 use capsule::packets::{Ethernet, Packet};
 use capsule::{Mbuf, PortQueue, Runtime};
 use std::net::Ipv4Addr;
-<<<<<<< HEAD
 use tracing::{debug, Level};
-=======
-use tracing::Level;
->>>>>>> c7463f9b
 use tracing_subscriber::fmt;
 
 mod gdp;
@@ -225,12 +217,7 @@
     let store2 = Store::new();
 
     Runtime::build(config)?
-<<<<<<< HEAD
         .add_pipeline_to_port("eth1", move |q| install(q, store1.clone()))?
         .add_pipeline_to_port("eth2", move |q| install(q, store2.clone()))?
-=======
-        // .add_pipeline_to_port("eth1", move |q| install_outgoing(q, store.clone()))?
-        .add_pipeline_to_port("eth1", move |q| install(q, store.clone()))?
->>>>>>> c7463f9b
         .execute()
 }