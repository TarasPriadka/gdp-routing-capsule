--- conflicted
+++ resolved
@@ -49,12 +49,9 @@
     q: PortQueue,
     gdp_pipeline: impl GdpPipeline,
     store: Store,
-<<<<<<< HEAD
-    nic_name: &'a str,
-=======
->>>>>>> bcc6d2c3
+    nic_name: &'_ str,
     node_addr: Option<Route>,
-) -> impl Pipeline {
+) -> impl Pipeline + '_ {
     Poll::new(q.clone())
         .map(|packet| packet.parse::<Ethernet>()?.parse::<Ipv4>())
         .filter(move |packet| {
@@ -66,15 +63,11 @@
         })
         .map(|packet| packet.parse::<Udp<Ipv4>>()?.parse::<DTls<Ipv4>>())
         .map(decrypt_gdp)
-<<<<<<< HEAD
-        .map(|packet| Ok(packet.parse::<Gdp<Ipv4>>()?))
+        .map(|packet| packet.parse::<Gdp<Ipv4>>())
         .for_each(move |packet| {
             println!("handling packet in {}", nic_name);
             Ok(())
         })
-=======
-        .map(|packet| packet.parse::<Gdp<Ipv4>>())
->>>>>>> bcc6d2c3
         .filter_map(|mut packet| {
             // Drop if TTL <= 1, otherwise decrement and keep forwarding
             if packet.ttl() <= 1 {
@@ -137,6 +130,7 @@
                 q,
                 rib_pipeline(false, routes),
                 store1.sync(),
+                "rib",
                 Some(Route {
                     ip: Ipv4Addr::new(10, 100, 1, 10),
                     mac: MacAddr::new(0x02, 0x00, 0x00, 0xff, 0xff, 0x00),
@@ -157,6 +151,7 @@
                     },
                 ),
                 store3_local,
+                "switch",
                 Some(Route {
                     ip: Ipv4Addr::new(10, 100, 1, 12),
                     mac: MacAddr::new(0x02, 0x00, 0x00, 0xff, 0xff, 0x02),
@@ -217,7 +212,7 @@
         Runtime::build(config)?
             .add_pipeline_to_port("eth1", move |q| {
                 let store = store.sync();
-                install_gdp_pipeline(q, pipeline(store, routes, debug), store, node_addr)
+                install_gdp_pipeline(q, pipeline(store, routes, debug), store, "prod", node_addr)
             })?
             .add_periodic_task_to_core(0, print_stats, Duration::from_secs(1))?
             .add_periodic_task_to_core(
