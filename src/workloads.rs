--- conflicted
+++ resolved
@@ -46,6 +46,7 @@
     src_ip: Ipv4Addr,
     dst_mac: MacAddr,
     dst_ip: Ipv4Addr,
+    dst_gdp_name: GdpName,
     payload_size: usize,
     random_dest_chance: f32,
 ) -> Result<Gdp<Ipv4>> {
@@ -72,12 +73,7 @@
     if rval < random_dest_chance {
         reply.set_dst(rng.gen());
     } else {
-<<<<<<< HEAD
-        reply.set_dst(gdp_name_of_index(3));
-=======
-        // GDPName for 3
-        reply.set_dst([219, 7, 67, 226, 220, 186, 158, 191, 36, 25, 189, 224, 136, 27, 238, 169, 102, 104, 154, 38, 252, 68, 249, 190, 247, 173, 178, 151, 14, 211, 126, 232]);
->>>>>>> d3e06bab
+        reply.set_dst(dst_gdp_name);
     }
 
     reply.set_data_len(payload_size);
@@ -114,6 +110,7 @@
     random_dest_chance: f32,
 ) {
     let src_mac = q.mac_addr();
+    let dst_gdp_name = gdp_name_of_index(3);
     batch::poll_fn(|| Mbuf::alloc_bulk(num_packets).unwrap())
         .map(move |packet| {
             prep_packet(
@@ -122,6 +119,7 @@
                 src_ip,
                 switch_route.mac,
                 switch_route.ip,
+                dst_gdp_name,
                 payload_size,
                 random_dest_chance,
             )
